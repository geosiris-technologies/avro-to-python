--- conflicted
+++ resolved
@@ -1,9 +1,5 @@
 [bumpversion]
-<<<<<<< HEAD
-current_version = 0.1.6
-=======
 current_version = 0.1.7
->>>>>>> 84243e68
 commit = True
 tag = True
 
